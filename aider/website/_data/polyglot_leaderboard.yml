- dirname: 2024-12-21-18-41-18--polyglot-gpt-4o-mini
  test_cases: 225
  model: gpt-4o-mini-2024-07-18
  edit_format: whole
  commit_hash: a755079-dirty
  pass_rate_1: 0.9
  pass_rate_2: 3.6
  pass_num_1: 2
  pass_num_2: 8
  percent_cases_well_formed: 100.0
  error_outputs: 0
  num_malformed_responses: 0
  num_with_malformed_responses: 0
  user_asks: 36
  lazy_comments: 0
  syntax_errors: 0
  indentation_errors: 0
  exhausted_context_windows: 0
  test_timeouts: 3
  total_tests: 225
  command: aider --model gpt-4o-mini-2024-07-18
  date: 2024-12-21
  versions: 0.69.2.dev
  seconds_per_case: 17.3
  total_cost: 0.3236

- dirname: 2024-12-21-18-44-28--polyglot-sonnet
  test_cases: 225
  model: claude-3-5-sonnet-20241022
  edit_format: diff
  commit_hash: a755079-dirty
  pass_rate_1: 18.7
  pass_rate_2: 45.3
  pass_num_1: 42
  pass_num_2: 102
  percent_cases_well_formed: 100.0
  error_outputs: 1
  num_malformed_responses: 0
  num_with_malformed_responses: 0
  user_asks: 14
  lazy_comments: 0
  syntax_errors: 0
  indentation_errors: 0
  exhausted_context_windows: 1
  test_timeouts: 12
  total_tests: 225
  command: aider --model claude-3-5-sonnet-20241022
  date: 2024-12-21
  versions: 0.69.2.dev
  seconds_per_case: 30.8
  total_cost: 13.4847

- dirname: 2024-12-21-18-52-34--polyglot-gpt-4o-diff
  test_cases: 225
  model: gpt-4o-2024-11-20
  edit_format: diff
  commit_hash: a755079-dirty
  pass_rate_1: 4.9
  pass_rate_2: 15.1
  pass_num_1: 11
  pass_num_2: 34
  percent_cases_well_formed: 96.0
  error_outputs: 12
  num_malformed_responses: 11
  num_with_malformed_responses: 9
  user_asks: 34
  lazy_comments: 0
  syntax_errors: 0
  indentation_errors: 0
  exhausted_context_windows: 1
  test_timeouts: 19
  total_tests: 225
  command: aider --model gpt-4o-2024-11-20
  date: 2024-12-21
  versions: 0.69.2.dev
  seconds_per_case: 22.2
  total_cost: 7.1835

- dirname: 2024-12-21-19-23-03--polyglot-o1-hard-diff
  test_cases: 224
  model: o1-2024-12-17 (high)
  edit_format: diff
  commit_hash: a755079-dirty
  pass_rate_1: 23.7
  pass_rate_2: 61.7
  pass_num_1: 53
  pass_num_2: 139
  percent_cases_well_formed: 91.5
  error_outputs: 25
  num_malformed_responses: 24
  num_with_malformed_responses: 19
  user_asks: 16
  lazy_comments: 0
  syntax_errors: 0
  indentation_errors: 0
  exhausted_context_windows: 0
  test_timeouts: 2
  total_tests: 225
  command: aider --model openrouter/openai/o1
  date: 2024-12-21
  versions: 0.69.2.dev
  seconds_per_case: 133.2
  total_cost: 0.0000

- dirname: 2024-12-21-20-56-21--polyglot-deepseek-diff
  test_cases: 225
  model: DeepSeek Chat V2.5
  edit_format: diff
  commit_hash: a755079-dirty
  pass_rate_1: 5.3
  pass_rate_2: 17.8
  pass_num_1: 12
  pass_num_2: 40
  percent_cases_well_formed: 92.9
  error_outputs: 42
  num_malformed_responses: 37
  num_with_malformed_responses: 16
  user_asks: 23
  lazy_comments: 0
  syntax_errors: 0
  indentation_errors: 0
  exhausted_context_windows: 5
  test_timeouts: 5
  total_tests: 225
  command: aider --model deepseek/deepseek-chat
  date: 2024-12-21
  versions: 0.69.2.dev
  seconds_per_case: 184.0
  total_cost: 0.5101

- dirname: 2024-12-21-21-46-27--polyglot-haiku-diff
  test_cases: 225
  model: claude-3-5-haiku-20241022
  edit_format: diff
  commit_hash: a755079-dirty
  pass_rate_1: 7.1
  pass_rate_2: 28.0
  pass_num_1: 16
  pass_num_2: 63
  percent_cases_well_formed: 91.1
  error_outputs: 31
  num_malformed_responses: 30
  num_with_malformed_responses: 20
  user_asks: 13
  lazy_comments: 0
  syntax_errors: 0
  indentation_errors: 0
  exhausted_context_windows: 1
  test_timeouts: 9
  total_tests: 225
  command: aider --model claude-3-5-haiku-20241022
  date: 2024-12-21
  versions: 0.69.2.dev
  seconds_per_case: 31.8
  total_cost: 6.0583

- dirname: 2024-12-22-13-22-32--polyglot-qwen-diff
  test_cases: 225
  model: Qwen2.5-Coder-32B-Instruct
  edit_format: diff
  commit_hash: 6d7e8be-dirty
  pass_rate_1: 4.4
  pass_rate_2: 8.0
  pass_num_1: 10
  pass_num_2: 18
  percent_cases_well_formed: 71.6
  error_outputs: 158
  num_malformed_responses: 148
  num_with_malformed_responses: 64
  user_asks: 132
  lazy_comments: 0
  syntax_errors: 0
  indentation_errors: 0
  exhausted_context_windows: 1
  test_timeouts: 2
  total_tests: 225
  command: "aider --model openai/Qwen/Qwen2.5-Coder-32B-Instruct # via hyperbolic"
  date: 2024-12-22
  versions: 0.69.2.dev
  seconds_per_case: 84.4
  total_cost: 0.0000

- dirname: 2024-12-22-21-26-35--polyglot-o1mini-whole
  test_cases: 225
  model: o1-mini-2024-09-12
  edit_format: whole
  commit_hash: 37df899
  pass_rate_1: 5.8
  pass_rate_2: 32.9
  pass_num_1: 13
  pass_num_2: 74
  percent_cases_well_formed: 96.9
  error_outputs: 8
  num_malformed_responses: 8
  num_with_malformed_responses: 7
  user_asks: 27
  lazy_comments: 0
  syntax_errors: 0
  indentation_errors: 0
  exhausted_context_windows: 0
  test_timeouts: 3
  total_tests: 225
  command: aider --model o1-mini
  date: 2024-12-22
  versions: 0.69.2.dev
  seconds_per_case: 34.7
  total_cost: 18.5770

- dirname: 2024-12-22-18-43-25--gemini-exp-1206-polyglot-whole-2
  test_cases: 225
  model: gemini-exp-1206
  edit_format: whole
  commit_hash: b1bc2f8
  pass_rate_1: 19.6
  pass_rate_2: 38.2
  pass_num_1: 44
  pass_num_2: 86
  percent_cases_well_formed: 98.2
  error_outputs: 8
  num_malformed_responses: 8
  num_with_malformed_responses: 4
  user_asks: 32
  lazy_comments: 0
  syntax_errors: 0
  indentation_errors: 0
  exhausted_context_windows: 0
  test_timeouts: 9
  total_tests: 225
  command: aider --model gemini/gemini-exp-1206
  date: 2024-12-22
  versions: 0.69.2.dev
  seconds_per_case: 45.5
  total_cost: 0.0000
  
- dirname: 2024-12-22-20-08-13--gemini-2.0-flash-exp-polyglot-whole
  test_cases: 225
  model: gemini-2.0-flash-exp
  edit_format: whole
  commit_hash: b1bc2f8
  pass_rate_1: 11.6
  pass_rate_2: 22.2
  pass_num_1: 26
  pass_num_2: 50
  percent_cases_well_formed: 100.0
  error_outputs: 1
  num_malformed_responses: 0
  num_with_malformed_responses: 0
  user_asks: 9
  lazy_comments: 0
  syntax_errors: 0
  indentation_errors: 0
  exhausted_context_windows: 1
  test_timeouts: 8
  total_tests: 225
  command: aider --model gemini/gemini-2.0-flash-exp
  date: 2024-12-22
  versions: 0.69.2.dev
  seconds_per_case: 12.2
  total_cost: 0.0000
  
- dirname: 2024-12-23-01-11-56--yi-test
  test_cases: 225
  model: yi-lightning
  edit_format: whole
  commit_hash: 2b1625e
  pass_rate_1: 5.8
  pass_rate_2: 12.9
  pass_num_1: 13
  pass_num_2: 29
  percent_cases_well_formed: 92.9
  error_outputs: 87
  num_malformed_responses: 72
  num_with_malformed_responses: 16
  user_asks: 107
  lazy_comments: 0
  syntax_errors: 0
  indentation_errors: 0
  exhausted_context_windows: 1
  test_timeouts: 6
  total_tests: 225
  command: aider --model openai/yi-lightning
  date: 2024-12-23
  versions: 0.69.2.dev
  seconds_per_case: 146.7
  total_cost: 0.0000

- dirname: 2024-12-25-13-31-51--deepseekv3preview-diff2
  test_cases: 225
  model: DeepSeek Chat V3
  edit_format: diff
  commit_hash: 0a23c4a-dirty
  pass_rate_1: 22.7
  pass_rate_2: 48.4
  pass_num_1: 51
  pass_num_2: 109
  percent_cases_well_formed: 98.7
  error_outputs: 7
  num_malformed_responses: 7
  num_with_malformed_responses: 3
  user_asks: 19
  lazy_comments: 0
  syntax_errors: 0
  indentation_errors: 0
  exhausted_context_windows: 0
  test_timeouts: 8
  total_tests: 225
  command: aider --model deepseek/deepseek-chat
  date: 2024-12-25
  versions: 0.69.2.dev
  seconds_per_case: 34.8
  total_cost: 0.3369
<<<<<<< HEAD

- dirname: 2024-12-26-00-55-20--Qwen2.5-Coder-32B-Instruct
  test_cases: 225
  model: openai/Qwen2.5-Coder-32B-Instruct
  edit_format: whole
  commit_hash: b51768b0
  pass_rate_1: 4.9
  pass_rate_2: 16.4
  pass_num_1: 11
  pass_num_2: 37
  percent_cases_well_formed: 99.6
  error_outputs: 1
  num_malformed_responses: 1
  num_with_malformed_responses: 1
  user_asks: 33
  lazy_comments: 0
  syntax_errors: 0
  indentation_errors: 0
  exhausted_context_windows: 0
  test_timeouts: 6
  total_tests: 225
  command: aider --model openai/Qwen2.5-Coder-32B-Instruct
  date: 2024-12-26
  versions: 0.69.2.dev
  seconds_per_case: 42.0
  total_cost: 0.0000
=======
>>>>>>> 78773809
<|MERGE_RESOLUTION|>--- conflicted
+++ resolved
@@ -309,7 +309,6 @@
   versions: 0.69.2.dev
   seconds_per_case: 34.8
   total_cost: 0.3369
-<<<<<<< HEAD
 
 - dirname: 2024-12-26-00-55-20--Qwen2.5-Coder-32B-Instruct
   test_cases: 225
@@ -336,5 +335,3 @@
   versions: 0.69.2.dev
   seconds_per_case: 42.0
   total_cost: 0.0000
-=======
->>>>>>> 78773809
